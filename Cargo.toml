--- conflicted
+++ resolved
@@ -8,12 +8,8 @@
 [dependencies]
 anyhow = "1.0.71"
 async-recursion = "1.0.4"
-<<<<<<< HEAD
 bitvec = "1.0.1"
-chrono = "0.4.24"
-=======
 chrono = "0.4.26"
->>>>>>> 2657051c
 dotenvy = "0.15.7"
 json = "0.12.4"
 lalrpop-util = "0.20.0"
