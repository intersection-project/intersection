#![doc = include_str!("../README.md")]
#![warn(
    clippy::cargo,
    clippy::nursery,
    clippy::pedantic,
    clippy::missing_docs_in_private_items,
    missing_docs
)]
#![allow(clippy::multiple_crate_versions, clippy::unused_async)]

mod commands;
mod drql;
mod extensions;
mod models;
mod resolver;
mod util;

#[macro_use]
extern crate lalrpop_util;

lalrpop_mod!(
    /// Direct access to the DRQL LALRPOP parser. Prefer to use the functions exported by drql::parser instead.
    #[allow(clippy::all)]
    #[allow(clippy::nursery)]
    #[allow(clippy::pedantic)]
    #[allow(missing_docs)]
    #[allow(clippy::missing_docs_in_private_items)]
    parser
);

use std::{collections::HashSet, env, ops::ControlFlow, sync::Arc};

use anyhow::{bail, Context as _};
use dotenvy::dotenv;
use extensions::CustomGuildImpl;
use poise::serenity_prelude as serenity;
use tracing::{debug, error, info, instrument, trace, warn};
use tracing_subscriber::{fmt::format, prelude::*};

/// Information collected when compiled, by crate `built`
pub mod build_info {
    // File is inserted by build.rs
    include!(concat!(env!("OUT_DIR"), "/built.rs"));
}

/// Global data passed around throughout the bot via the Context instance
pub struct Data {
    /// The framework.shard_manager, used to get the latency of the current shard in the ping command
    shard_manager: Arc<serenity::Mutex<serenity::ShardManager>>,
}
/// Type alias for the poise Context given our `Data` type
type Context<'a> = poise::Context<'a, Data, anyhow::Error>;

/// Confirms the user is aware of the number of mentions that will be created by a query
///
/// Called usually when there is more than 50 in a query.
///
/// Will return Ok(Continue) if the user accepted, Ok(Break) if the user cancelled or timed out,
/// and Err if there was an error.
#[instrument(skip_all, fields(count = members_to_ping.len()))]
async fn confirm_mention_count(
    ctx: &serenity::Context,
    msg: &serenity::Message,
    stringified_mentions: &Vec<String>,
    members_to_ping: &HashSet<serenity::UserId>,
) -> anyhow::Result<ControlFlow<(), ()>> {
    let serenity::Channel::Guild(channel) = msg.channel(ctx).await? else {
        // DMs would have been prevented already.
        // Messages can't be sent in categories
        bail!("unreachable");
    };

    trace!("sending confirmation message");

    let mut m = channel
        .send_message(ctx, |m| {
            m.content(format!(
                concat!(
                    "**Hold up!** By running this query, you are about to",
                    " mention {} people.{} Are you sure?"
                ),
                members_to_ping.len(),
                {
                    let len = util::wrap_string_vec(stringified_mentions, " ", 2000)
                        .unwrap() // TODO: Remove unwrap?
                        .len();
                    if len > 2 {
                        format!(" This will require the sending of {len} messages.")
                    } else {
                        String::new()
                    }
                }
            ))
            .reference_message(msg) // basically makes it a reply
            .components(|components| {
                components.create_action_row(|action_row| {
                    action_row
                        .create_button(|button| {
                            button
                                .custom_id("large_ping_confirm_no")
                                .emoji(serenity::ReactionType::Unicode("❌".to_string()))
                                .label("Cancel")
                                .style(serenity::ButtonStyle::Secondary)
                        })
                        .create_button(|button| {
                            button
                                .custom_id("large_ping_confirm_yes")
                                .emoji(serenity::ReactionType::Unicode("✅".to_string()))
                                .label("Yes")
                                .style(serenity::ButtonStyle::Primary)
                        })
                })
            })
        })
        .await?;

    trace!("waiting for confirmation");

    let Some(interaction) = m
        .await_component_interaction(ctx)
        .collect_limit(1)
        .author_id(msg.author.id)
        .timeout(std::time::Duration::from_secs(30))
        .await
    else {
        debug!("timed out waiting for confirmation");
        m.edit(ctx, |m| {
            m.content("Timed out waiting for confirmation.")
                .components(|components| components)
        })
        .await?;
        return Ok(ControlFlow::Break(()));
    };

    if interaction.data.custom_id == "large_ping_confirm_no" {
        debug!("User cancelled operation");
        m.edit(ctx, |m| {
            m.content("Cancelled.").components(|components| components)
        })
        .await?;

        return Ok(ControlFlow::Break(()));
    } else if interaction.data.custom_id == "large_ping_confirm_yes" {
        debug!("User confirmed operation");
        m.edit(ctx, |m| {
            m.content("Confirmed.").components(|components| components)
        })
        .await?;

        // continue normally!
        return Ok(ControlFlow::Continue(()));
    }

    bail!("unreachable");
}

/// Handle a DRQL query from a message, sending the response message(s) to the channel.
#[instrument(skip_all)]
async fn handle_drql_query(ctx: &serenity::Context, msg: &serenity::Message) -> anyhow::Result<()> {
    if msg.guild(ctx).is_none() {
        debug!("Ignoring DRQL query sent in DMs.");
        bail!("DRQL queries are not available in DMs.");
    }

    trace!("Parsing queries in message...");

    let ast = drql::scanner::scan(msg.content.as_str())
        .enumerate()
        .map(|(n, chunk)| {
            drql::parser::parse_drql(chunk).context(format!("Error parsing chunk {n}"))
        })
        .collect::<Result<Vec<_>, _>>()?
        .into_iter()
        .reduce(|acc, chunk| crate::drql::ast::Expr::Union(Box::new(acc), Box::new(chunk)))
        .context("There is no DRQL query in your message to handle.")?; // This should never happen, as we already checked that there was at least one chunk in the input

    debug!("Fully parsed and reduced AST: {ast:?}");

    trace!("Fetching guild and member information");
    let guild = msg.guild(ctx).context("Unable to resolve guild")?;
<<<<<<< HEAD
    let member = msg.member(ctx).await?;
=======
    let serenity::Channel::Guild(channel) = msg.channel(ctx).await? else {
        // DMs would have been prevented already.
        // Messages can't be sent in categories
        bail!("unreachable");
    };
>>>>>>> 700ccb87

    trace!("Running DRQL interpreter on AST");
    let members_to_ping = drql::interpreter::interpret(
        ast,
        &mut resolver::Resolver {
            guild: &guild,
            member: &member,
            ctx,
            channel: &channel,
        },
    )
    .await
    .context("Error calculating result")?;

    debug!(
        "We need to mention these members: {:?}",
        members_to_ping.iter().map(|id| id.0).collect::<Vec<_>>()
    );

    // A hashmap of every role in the guild and its members.
    let roles_and_their_members = guild.all_roles_and_members(ctx)?;

    // next, we represent the list of users as a bunch of roles containing them and one outliers set.
    let util::unionize_set::UnionizeSetResult { sets, outliers } =
        util::unionize_set::unionize_set(&members_to_ping, &roles_and_their_members);

    debug!(
        "unionize_set result sets: {sets:?}, outliers: {outliers:?}",
        sets = sets,
        outliers = outliers
    );

    // Now we need to split the output message into individual pings. First, stringify each user mention...
    // TODO: Once message splitting is complete this could result in a user being
    // pinged multiple times if they are present in a role that is split into multiple
    // messages.
    // e.g.
    // user is in @A and @C
    // message 1: @A @B ...
    // message 2: @C @D ...
    // double ping!
    let stringified_mentions = sets
        .into_iter()
        .copied()
        .map(models::mention::Mention::Role)
        .chain(
            outliers
                .into_iter()
                .map(|&id| models::mention::Mention::User(id)),
        )
        .map(|x| x.to_string())
        .collect::<Vec<_>>();

    debug!(
        "stringified_mentions: {stringified_mentions:?}",
        stringified_mentions = stringified_mentions
    );

    if stringified_mentions.is_empty() {
        debug!("Nobody to mention!");
        msg.reply(ctx, "No users matched.").await?;
        return Ok(());
    }

    if members_to_ping.len() > 50 {
        debug!("need to wait for user to confirm large mention");
        if let ControlFlow::Break(_) =
            confirm_mention_count(ctx, msg, &stringified_mentions, &members_to_ping).await?
        {
            debug!("User cancelled or timed out");
            // The user declined or the operation timed out. The message has already been edited for us.
            return Ok(());
        }
        debug!("User confirmed!");
    }

    let notification_string = format!(
        concat!(
            "Notification triggered by Intersection.\n",
            ":question: **What is this?** Run {} for more information.\n"
        ),
        util::mention_application_command(ctx, "about landing").await?
    );

    if stringified_mentions.join(" ").len() <= (2000 - notification_string.len()) {
        trace!("Sending single message for mentions");
        msg.reply(
            ctx,
            format!("{}{}", notification_string, stringified_mentions.join(" ")),
        )
        .await?;
    } else {
        let messages = util::wrap_string_vec(&stringified_mentions, " ", 2000)?;
        trace!("Need to send {} messages.", messages.len());
        msg.reply(
            ctx,
            format!(
                "Notification triggered by Intersection. Please wait, sending {} messages...",
                messages.len()
            ),
        )
        .await?;
        for message in messages {
            msg.reply(ctx, message).await?;
        }
        msg.reply(
            ctx,
            format!(
                concat!(
                    "Notification triggered successfully.\n",
                    ":question: **What is this?** Run {} for more information."
                ),
                util::mention_application_command(ctx, "about landing").await?
            ),
        )
        .await?;
    }

    trace!("Query handling completed!");

    Ok(())
}

/// Event handler for Intersection
struct Handler;
#[serenity::async_trait]
impl serenity::EventHandler for Handler {
    #[instrument(skip_all, fields(author = msg.author.id.0, content = msg.content))]
    async fn message(&self, ctx: serenity::Context, msg: serenity::Message) {
        debug!("Received new message event");

        if msg.author.bot {
            debug!("Ignoring message from bot.");
            return;
        }

        if drql::scanner::scan(msg.content.as_str()).count() > 0 {
            debug!("Found DRQL queries in message! Handling queries.");
            match handle_drql_query(&ctx, &msg)
                .await
                .context("Error handling DRQL query")
            {
                Ok(_) => debug!("Finished handling queries."),

                Err(query_err) => {
                    // THIS IS NOT OUR FAULT -- This most likely means the USER made a mistake
                    debug!(
                        "An error occurred handling the DRQL query, notifying user: {query_err:#}"
                    );

                    if let Err(message_send_err) = msg.reply(&ctx, format!("{query_err:#}")).await {
                        warn!("An error occurred while notifying the user of a query error: {message_send_err:#}");
                        warn!("Initial query error: {query_err:#}");
                        debug!("Trying again...");

                        if let Err(double_message_send_err) = msg
                            .reply(
                                &ctx,
                                format!(
                                    concat!(
                                        "{query_err:#}\n",
                                        "Additionally, we attempted to send this error to you but this failed:",
                                        " {message_send_err:#}"
                                    ),
                                    query_err = query_err,
                                    message_send_err = message_send_err
                                ),
                            )
                            .await
                        {
                            // Oh god the error message.
                            error!("Failed to notify a user of an error notifying them of an error notifying them of a query error: {double_message_send_err:#}");
                            error!("We were attempting to notify them of this error: {message_send_err:#}");
                            error!("That error occurred while notifying them of this error: {query_err:#}");
                            error!("Message sending failed twice! Giving up.");
                        } else {
                            debug!("Alright, it worked that time.");
                        }
                    }
                }
            }
        }
    }
}

#[tokio::main]
async fn main() -> Result<(), anyhow::Error> {
    // We ignore the error because environment variables may be passed
    // in directly, and .env might not exist (e.g. in Docker with --env-file)
    let _: Result<_, _> = dotenv();

    let filter = tracing_subscriber::EnvFilter::builder().parse(
        std::env::var("RUST_LOG").unwrap_or_else(|_| "warn,intersection=info".to_string()),
    )?;

    // Note: We do not log spans by default, as they are very verbose.
    // To enable these, add the .with_span_events() call to the stdout_log layer.

    // Make sure to keep the _log_file_guard, if it goes out of scope the log file will be flushed and closed!
    // It's kept to be able to flush quickly in the case of abrupt process termination while stack is unwinding.
    let (non_blocking_log_file, _log_file_guard) = tracing_appender::non_blocking(
        tracing_appender::rolling::daily("./logs", "intersection.log"),
    );

    let rolling_appender = tracing_subscriber::fmt::layer()
        .with_ansi(false)
        .with_writer(non_blocking_log_file);

    let stdout_log = tracing_subscriber::fmt::layer().with_writer(std::io::stdout);

    tracing_subscriber::registry()
        .with(filter)
        .with(stdout_log)
        .with(rolling_appender)
        .init();

    let framework: poise::FrameworkBuilder<Data, anyhow::Error> = poise::Framework::builder()
        .options(poise::FrameworkOptions {
            commands: vec![
                commands::ping(),
                commands::about(),
                commands::debug(),
                commands::version(),
            ],

            ..Default::default()
        })
        .client_settings(|client| client.event_handler(Handler))
        .token(env::var("TOKEN").expect("Expected a token in the environment"))
        .intents(serenity::GatewayIntents::all())
        .setup(|ctx, ready, framework| {
            Box::pin(async move {
                info!(
                    "Logged in as {}#{}!",
                    ready.user.name, ready.user.discriminator
                );

                info!("Registering global application (/) commands...");
                poise::builtins::register_globally(ctx, &framework.options().commands).await?;
                info!("Finished registering global application (/) commands.");

                Ok(Data {
                    shard_manager: Arc::clone(framework.shard_manager()),
                })
            })
        });

    Ok(framework.run().await?)
}<|MERGE_RESOLUTION|>--- conflicted
+++ resolved
@@ -176,17 +176,14 @@
 
     debug!("Fully parsed and reduced AST: {ast:?}");
 
-    trace!("Fetching guild and member information");
+    trace!("Fetching guild, channel, and member information");
     let guild = msg.guild(ctx).context("Unable to resolve guild")?;
-<<<<<<< HEAD
     let member = msg.member(ctx).await?;
-=======
     let serenity::Channel::Guild(channel) = msg.channel(ctx).await? else {
         // DMs would have been prevented already.
         // Messages can't be sent in categories
         bail!("unreachable");
     };
->>>>>>> 700ccb87
 
     trace!("Running DRQL interpreter on AST");
     let members_to_ping = drql::interpreter::interpret(
