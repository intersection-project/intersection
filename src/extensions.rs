//! Custom extension traits for Intersection
//!
//! This module provides some custom traits on Serenity types.

use std::collections::{HashMap, HashSet};

use anyhow::Context as _;
use poise::serenity_prelude as serenity;
use tracing::debug;

use crate::models;

/// Custom trait implemented on all [`serenity::Member`]s
pub trait CustomMemberImpl {
    /// Determine if this member can mention the given role
    fn can_mention_role(
        &self,
        ctx: &serenity::Context,
        role: &serenity::Role,
        channel: &serenity::GuildChannel,
    ) -> anyhow::Result<bool>;
}
impl CustomMemberImpl for serenity::Member {
    fn can_mention_role(
        &self,
        ctx: &serenity::Context,
        role: &serenity::Role,
        channel: &serenity::GuildChannel,
    ) -> anyhow::Result<bool> {
<<<<<<< HEAD
        Ok(if role.mentionable {
            debug!(
                "{} can mention role {} because the role is mentionable by all",
                self.user.id, role.id
            );
            true
        } else if self.permissions(ctx)?.mention_everyone() {
            debug!(
                "{} can mention role {} because the user can mention everyone",
                self.user.id, role.id
            );
            true
        } else if self.permissions(ctx)?.administrator() {
            debug!(
                "{} can mention role {} because the user is an administrator",
                self.user.id, role.id
            );
            true
        } else {
            debug!("{} cannot mention role {}", self.user.id, role.id);
            false
        })
=======
        let guild_permissions = self.permissions(ctx)?;
        let channel_permissions = channel.permissions_for_user(ctx, self)?;

        Ok(
            guild_permissions.administrator() // there is no such thing as administrator within a channel
            || role.mentionable
            || guild_permissions.mention_everyone()
            || channel_permissions.mention_everyone(), // see issue #46
        )
>>>>>>> 700ccb87
    }
}

/// Custom trait implemented on all [`serenity::Guild`]s
pub trait CustomGuildImpl {
    /// Obtain a [`HashSet`] of every member in this guild's user ID
    fn get_everyone(&self) -> HashSet<serenity::UserId>;
    /// Obtain a [`HashSet`] of every online member in this guild's user ID
    fn get_here(&self) -> HashSet<serenity::UserId>;
    /// Obtain a [`HashMap`] mapping every role in this guild to its members
    fn all_roles_and_members(
        &self,
        ctx: &serenity::Context,
    ) -> anyhow::Result<HashMap<models::mention::RoleType, HashSet<serenity::UserId>>>;
}
impl CustomGuildImpl for serenity::Guild {
    fn get_everyone(&self) -> HashSet<serenity::UserId> {
        self.members
            .values()
            .map(|member| member.user.id)
            .collect::<HashSet<_>>()
    }
    fn get_here(&self) -> HashSet<serenity::UserId> {
        self.get_everyone()
            .into_iter()
            .filter(|id| {
                self.presences.get(id).map_or(false, |presence| {
                    presence.status != serenity::OnlineStatus::Offline
                })
            })
            .collect::<HashSet<_>>()
    }
    fn all_roles_and_members(
        &self,
        ctx: &serenity::Context,
    ) -> anyhow::Result<HashMap<models::mention::RoleType, HashSet<serenity::UserId>>> {
        let mut map = HashMap::from([
            (models::mention::RoleType::Everyone, self.get_everyone()),
            (models::mention::RoleType::Here, self.get_here()),
        ]);

        for member in self.members.values() {
            for role in member.roles(ctx).context(format!(
                "Failed to get user role data for {}",
                member.user.id
            ))? {
                map.entry(models::mention::RoleType::Role(role.id))
                    .or_insert_with(HashSet::new)
                    .insert(member.user.id);
            }
        }

        Ok(map)
    }
}

/// Custom trait implemented on all [`serenity::Role`]s
pub trait CustomRoleImpl {
    /// Determine the members of this role
    fn members(&self, guild: &serenity::Guild) -> HashSet<serenity::UserId>;
}
impl CustomRoleImpl for serenity::Role {
    fn members(&self, guild: &serenity::Guild) -> HashSet<serenity::UserId> {
        guild
            .members
            .values()
            .filter(|member| member.roles.contains(&self.id))
            .map(|member| member.user.id)
            .collect::<HashSet<_>>()
    }
}<|MERGE_RESOLUTION|>--- conflicted
+++ resolved
@@ -27,40 +27,37 @@
         role: &serenity::Role,
         channel: &serenity::GuildChannel,
     ) -> anyhow::Result<bool> {
-<<<<<<< HEAD
-        Ok(if role.mentionable {
+        let guild_permissions = self.permissions(ctx)?;
+        let channel_permissions = channel.permissions_for_user(ctx, self)?;
+
+        if guild_permissions.administrator() {
+            debug!(
+                "{} can mention role {} because the user is an administrator",
+                self.user.id, role.id
+            );
+            Ok(true)
+        } else if role.mentionable {
             debug!(
                 "{} can mention role {} because the role is mentionable by all",
                 self.user.id, role.id
             );
-            true
-        } else if self.permissions(ctx)?.mention_everyone() {
+            Ok(true)
+        } else if guild_permissions.mention_everyone() {
             debug!(
                 "{} can mention role {} because the user can mention everyone",
                 self.user.id, role.id
             );
-            true
-        } else if self.permissions(ctx)?.administrator() {
+            Ok(true)
+        } else if channel_permissions.mention_everyone() {
             debug!(
-                "{} can mention role {} because the user is an administrator",
+                "{} can mention role {} because the user can mention everyone in this channel",
                 self.user.id, role.id
             );
-            true
+            Ok(true)
         } else {
             debug!("{} cannot mention role {}", self.user.id, role.id);
-            false
-        })
-=======
-        let guild_permissions = self.permissions(ctx)?;
-        let channel_permissions = channel.permissions_for_user(ctx, self)?;
-
-        Ok(
-            guild_permissions.administrator() // there is no such thing as administrator within a channel
-            || role.mentionable
-            || guild_permissions.mention_everyone()
-            || channel_permissions.mention_everyone(), // see issue #46
-        )
->>>>>>> 700ccb87
+            Ok(false)
+        }
     }
 }
 
